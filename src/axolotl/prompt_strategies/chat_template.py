--- conflicted
+++ resolved
@@ -338,20 +338,10 @@
 
 def load(tokenizer, cfg, ds_cfg: Optional[Dict[str, Any]] = None):
     ds_cfg = ds_cfg or {}
-
-<<<<<<< HEAD
+    chat_template = ds_cfg.get("chat_template", "chatml")
     chat_template_str = chat_templates(chat_template, tokenizer=tokenizer)
     LOG.info(f"Using chat template:\n---\n{chat_template_str!s}\n---")
-
-    strategy = ChatTemplateStrategy(
-        ChatTemplatePrompter(
-            tokenizer,
-            chat_template_str,
-            message_field_role=message_field_role,
-            message_field_content=message_field_content,
-            roles=roles,
-            drop_system_message=drop_system_message,
-=======
+    
     prompter_params = {
         "tokenizer": tokenizer,
         "chat_template": chat_templates(ds_cfg.get("chat_template", "chatml")),
@@ -360,7 +350,6 @@
         "message_field_training": ds_cfg.get("message_field_training", "training"),
         "message_field_training_detail": ds_cfg.get(
             "message_field_training_detail", "train_detail"
->>>>>>> dbf8fb54
         ),
         "roles": ds_cfg.get("roles"),
         "drop_system_message": ds_cfg.get("drop_system_message", False),
