--- conflicted
+++ resolved
@@ -222,35 +222,6 @@
     trust_remote_code: Optional[bool] = False
 
 
-<<<<<<< HEAD
-=======
-class RLType(str, Enum):
-    """RL trainer type configuration subset"""
-
-    dpo = "dpo"  # pylint: disable=invalid-name
-    ipo = "ipo"  # pylint: disable=invalid-name
-    orpo = "orpo"  # pylint: disable=invalid-name
-    kto = "kto"  # pylint: disable=invalid-name
-    simpo = "simpo"  # pylint: disable=invalid-name
-
-
-class ChatTemplate(str, Enum):
-    """Chat templates configuration subset"""
-
-    alpaca = "alpaca"  # pylint: disable=invalid-name
-    chatml = "chatml"  # pylint: disable=invalid-name
-    inst = "inst"  # pylint: disable=invalid-name
-    gemma = "gemma"  # pylint: disable=invalid-name
-    cohere = "cohere"  # pylint: disable=invalid-name
-    llama3 = "llama3"  # pylint: disable=invalid-name
-    llama3_2_vision = "llama3_2_vision"  # pylint: disable=invalid-name
-    phi_3 = "phi_3"  # pylint: disable=invalid-name
-    phi_35 = "phi_35"  # pylint: disable=invalid-name
-    deepseek_v2 = "deepseek_v2"  # pylint: disable=invalid-name
-    jamba = "jamba"  # pylint: disable=invalid-name
-
-
->>>>>>> 6d3caadf
 class LoftQConfig(BaseModel):
     """LoftQ configuration subset"""
 
