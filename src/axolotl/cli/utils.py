--- conflicted
+++ resolved
@@ -78,15 +78,7 @@
     def decorator(function: Callable) -> Callable:
         # Process dataclass fields in reverse order for correct option ordering
         for field in reversed(dataclasses.fields(config_class)):
-<<<<<<< HEAD
-            field_type = field.type
-            if get_origin(field_type) is Union and type(None) in get_args(field_type):
-                field_type = next(
-                    t for t in get_args(field_type) if not isinstance(t, NoneType)
-                )
-=======
             field_type = strip_optional_type(field.type)
->>>>>>> 60861624
 
             if field_type == bool:
                 field_name = field.name.replace("_", "-")
@@ -124,18 +116,8 @@
     def decorator(function: Callable) -> Callable:
         # Process model fields in reverse order for correct option ordering
         for name, field in reversed(config_class.model_fields.items()):
-<<<<<<< HEAD
-            field_type = field.annotation
-            if get_origin(field_type) is Union and type(None) in get_args(field_type):
-                field_type = next(
-                    t for t in get_args(field_type) if not isinstance(t, NoneType)
-                )
-
-            # NOTE: defaults are handled by the pydantic model config classes.
-=======
             field_type = strip_optional_type(field.annotation)
 
->>>>>>> 60861624
             if field_type == bool:
                 field_name = name.replace("_", "-")
                 option_name = f"--{field_name}/--no-{field_name}"
